
// src/lib/db.ts
import { Pool, type PoolConfig } from 'pg';

let pool: Pool | null = null;
let poolInitializationError: Error | null = null;

<<<<<<< HEAD
// Removed top-level console.log for POSTGRES_URL
=======
console.log("POSTGRES_URL:", process.env.NEXT_PUBLIC_POSTGRES_URL);
>>>>>>> b30e37d0

async function initializePool(): Promise<Pool> {
  console.log("PostgreSQL Pool: Attempting initialization (initializePool function).");

  const connectionString = "postgresql://postgres.zdlklhrmgoyvfsgyyqmt:g%2A3dCcHDtRMTSW%3F@aws-0-us-east-2.pooler.supabase.com:6543/postgres";

  if (poolInitializationError && poolInitializationError.message.includes('Failed to connect to PostgreSQL database during pool initialization')) {
    console.error("PostgreSQL Pool: Persistent critical error from previous initialization attempt. Aborting.", poolInitializationError);
    throw poolInitializationError;
  }
  poolInitializationError = null; // Reset for a fresh attempt

  if (!connectionString || typeof connectionString !== 'string' || connectionString.trim() === '') {
    const err = new Error("POSTGRES_URL environment variable is not set or is empty. Ensure it is configured in your server environment.");
    console.error("***************************************************************************");
    console.error("FATAL ERROR INITIALIZING POSTGRESQL POOL (env var check):");
    console.error(err.message);
    console.error(`Current POSTGRES_URL type: ${typeof connectionString}, value (if any): '${connectionString}'`);
    console.error("Expected format: postgresql://user:password@host:port/database?sslmode=require");
    console.error("***************************************************************************");
    poolInitializationError = err;
    throw err;
  }

  // Mask password for logging connection string
  const maskedConnectionString = connectionString.replace(/:([^:@]*)(?=@)/, ':********');
<<<<<<< HEAD
  console.log("PostgreSQL Pool: Using connection string (password masked):", maskedConnectionString);
  // console.log("PostgreSQL Pool: Full connection string being used (ensure this is correct):", connectionString); // Verbose, can be enabled for deep debugging
=======
  console.log("initializePool: Using POSTGRES_URL (password masked):", maskedConnectionString);
  //console.log("initializePool: Full POSTGRES_URL being used (ensure this is correct):", connectionString);
>>>>>>> b30e37d0


  const config: PoolConfig = {
    connectionString: connectionString,
  };

  if (connectionString.includes('sslmode=require') || connectionString.includes('supabase.com') || connectionString.includes('neon.tech')) {
    console.log("PostgreSQL Pool: SSL requirement detected or implied. Applying explicit SSL: { rejectUnauthorized: false } (Verify for production).");
    config.ssl = {
      rejectUnauthorized: false, 
    };
  } else {
    console.log("PostgreSQL Pool: No explicit SSL override. Relying on default pg behavior or connection string parameters.");
  }

  console.log("PostgreSQL Pool: Creating new pool instance.");

  const newPool = new Pool(config);

  try {
    const client = await newPool.connect();
    console.log("PostgreSQL Pool: Successfully connected to database and tested connection!");
    client.release();
    return newPool;
  } catch (err) {
    const connectionError = new Error(`Failed to connect to PostgreSQL database during pool initialization: ${(err as Error).message}`);
    console.error("***************************************************************************");
    console.error("CRITICAL ERROR during newPool.connect():", connectionError.message);
    console.error("Original error stack:", (err as Error).stack);
    console.error("Database connection string used (masked):", maskedConnectionString);
    console.error("SSL Configuration used:", config.ssl ? JSON.stringify(config.ssl) : 'Default/None');
    console.error("Verify POSTGRES_URL, network/firewall settings, and database server status.");
    console.error("Pooler connections (Supabase/Neon) typically use port 6543.");
    console.error("***************************************************************************");
    poolInitializationError = connectionError;
    try {
      await newPool.end().catch(cleanupErr => console.error("PostgreSQL Pool: Error during pool cleanup after connection failure:", cleanupErr));
    } catch (cleanupErr) {
      console.error("PostgreSQL Pool: Exception during pool cleanup attempt after connection failure:", cleanupErr);
    }
    throw connectionError;
  }
}

export async function getPool(): Promise<Pool> {
  if (poolInitializationError) {
    console.error("PostgreSQL Pool (getPool): Persistent initialization error. Throwing stored error:", poolInitializationError.message);
    throw poolInitializationError;
  }
  if (!pool) {
    try {
      pool = await initializePool();
      pool.on('error', (err, client) => {
        console.error('PostgreSQL Pool (getPool): Unexpected error on idle client. Pool will be reset.', err);
        poolInitializationError = err; 
        pool = null; 
      });
    } catch (err) {
      console.error("PostgreSQL Pool (getPool): Error during initializePool call:", (err as Error).message);
      throw err;
    }
  }
  return pool;
}

export async function query(sql: string, params?: any[]) {
  let currentPool: Pool;
  try {
    currentPool = await getPool();
  } catch (error) {
    throw new Error(`Failed to acquire database pool: ${(error as Error).message}`);
  }
  
  try {
    const startTime = Date.now();
    const results = await currentPool.query(sql, params);
    const duration = Date.now() - startTime;
    // console.log(`Query executed successfully in ${duration}ms. Rows returned: ${results.rowCount}`); 
    return results.rows;
  } catch (error) {
    console.error("***************************************************************************");
    console.error("DATABASE QUERY ERROR:");
    console.error("Message:", (error as Error).message);
    console.error("SQL:", sql);
    console.error("Params:", params ? JSON.stringify(params) : "[]");
    console.error("***************************************************************************");
    throw new Error(`Database query execution failed: ${(error as Error).message}`);
  }
}

export async function closePool() {
  if (pool) {
    try {
      await pool.end();
      console.log("PostgreSQL Pool: Explicitly closed.");
    } catch(err) {
      console.error("PostgreSQL Pool: Error closing database pool:", err);
    } finally {
      pool = null;
      poolInitializationError = null;
    }
  }
}

export async function ensureDbConnected() {
  console.log("PostgreSQL Pool (ensureDbConnected): Starting database connection health check...");
  try {
    const currentPool = await getPool();
    const client = await currentPool.connect();
    await client.query('SELECT NOW()'); 
    client.release();
    console.log("PostgreSQL Pool (ensureDbConnected): Database connection health check successful.");
    return true;
  } catch (error) {
    console.error("PostgreSQL Pool (ensureDbConnected): Database connection health check FAILED. Error:", (error as Error).message);
    return false;
  }
}<|MERGE_RESOLUTION|>--- conflicted
+++ resolved
@@ -5,16 +5,10 @@
 let pool: Pool | null = null;
 let poolInitializationError: Error | null = null;
 
-<<<<<<< HEAD
-// Removed top-level console.log for POSTGRES_URL
-=======
-console.log("POSTGRES_URL:", process.env.NEXT_PUBLIC_POSTGRES_URL);
->>>>>>> b30e37d0
-
 async function initializePool(): Promise<Pool> {
   console.log("PostgreSQL Pool: Attempting initialization (initializePool function).");
 
-  const connectionString = "postgresql://postgres.zdlklhrmgoyvfsgyyqmt:g%2A3dCcHDtRMTSW%3F@aws-0-us-east-2.pooler.supabase.com:6543/postgres";
+  const connectionString = process.env.POSTGRES_URL;
 
   if (poolInitializationError && poolInitializationError.message.includes('Failed to connect to PostgreSQL database during pool initialization')) {
     console.error("PostgreSQL Pool: Persistent critical error from previous initialization attempt. Aborting.", poolInitializationError);
@@ -36,13 +30,8 @@
 
   // Mask password for logging connection string
   const maskedConnectionString = connectionString.replace(/:([^:@]*)(?=@)/, ':********');
-<<<<<<< HEAD
   console.log("PostgreSQL Pool: Using connection string (password masked):", maskedConnectionString);
   // console.log("PostgreSQL Pool: Full connection string being used (ensure this is correct):", connectionString); // Verbose, can be enabled for deep debugging
-=======
-  console.log("initializePool: Using POSTGRES_URL (password masked):", maskedConnectionString);
-  //console.log("initializePool: Full POSTGRES_URL being used (ensure this is correct):", connectionString);
->>>>>>> b30e37d0
 
 
   const config: PoolConfig = {
